--- conflicted
+++ resolved
@@ -3,10 +3,6 @@
 The Ubuntu Pro Client (`pro`) and Ubuntu Pro services need to make network requests to certain services to function correctly.
 
 ```{seealso}
-<<<<<<< HEAD
-
-=======
->>>>>>> 9f40d7e9
 You can also refer to our [Proxy Configuration guide](../howtoguides/configure_proxies.md)
 to learn how to inform Ubuntu Pro Client of HTTP(S)/APT proxies.
 ```
