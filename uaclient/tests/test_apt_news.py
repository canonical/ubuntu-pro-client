from datetime import datetime, timedelta, timezone

import mock
import pytest

from uaclient import apt_news, messages
from uaclient.api.u.pro.status.is_attached.v1 import ContractExpiryStatus
from uaclient.clouds.identity import NoCloudTypeReason

M_PATH = "uaclient.apt_news."

NOW = datetime.now(timezone.utc)


class TestAptNews:
    @pytest.mark.parametrize(
        [
            "selectors",
            "series",
            "cloud_type",
            "attached",
            "architecture",
            "package_version_side_effect",
            "expected",
        ],
        [
            (
                apt_news.AptNewsMessageSelectors(),
                "xenial",
                (None, NoCloudTypeReason.NO_CLOUD_DETECTED),
                False,
                None,
                None,
                True,
            ),
            (
                apt_news.AptNewsMessageSelectors(codenames=["bionic"]),
                "xenial",
                (None, NoCloudTypeReason.NO_CLOUD_DETECTED),
                False,
                None,
                None,
                False,
            ),
            (
                apt_news.AptNewsMessageSelectors(
                    codenames=["bionic", "xenial"]
                ),
                "xenial",
                (None, NoCloudTypeReason.NO_CLOUD_DETECTED),
                False,
                None,
                None,
                True,
            ),
            (
                apt_news.AptNewsMessageSelectors(
                    codenames=["xenial"], pro=True
                ),
                "xenial",
                (None, NoCloudTypeReason.NO_CLOUD_DETECTED),
                False,
                None,
                None,
                False,
            ),
            (
                apt_news.AptNewsMessageSelectors(
                    codenames=["xenial"], pro=True
                ),
                "xenial",
                (None, NoCloudTypeReason.NO_CLOUD_DETECTED),
                True,
                None,
                None,
                True,
            ),
            (
                apt_news.AptNewsMessageSelectors(
                    codenames=["bionic"],
                    pro=False,
                    clouds=["gce"],
                ),
                "bionic",
                (None, NoCloudTypeReason.NO_CLOUD_DETECTED),
                False,
                None,
                None,
                False,
            ),
            (
                apt_news.AptNewsMessageSelectors(
                    codenames=["bionic"],
                    pro=False,
                    clouds=["gce"],
                ),
                "bionic",
                (None, NoCloudTypeReason.CLOUD_ID_ERROR),
                False,
                None,
                None,
                False,
            ),
            (
                apt_news.AptNewsMessageSelectors(
                    pro=False, architectures=["amd64"]
                ),
                "xenial",
                (None, NoCloudTypeReason.NO_CLOUD_DETECTED),
                False,
                "amd64",
                None,
                True,
            ),
            (
                apt_news.AptNewsMessageSelectors(
                    pro=False, architectures=["arm64"]
                ),
                "xenial",
                (None, NoCloudTypeReason.NO_CLOUD_DETECTED),
                False,
                "amd64",
                None,
                False,
            ),
            (
                apt_news.AptNewsMessageSelectors(
                    pro=True, packages=[["not-desktop", "==", "1.0.0"]]
                ),
                "xenial",
                (None, NoCloudTypeReason.NO_CLOUD_DETECTED),
                True,
                None,
                ["1.0.0"],
                True,
            ),
            (
                apt_news.AptNewsMessageSelectors(
                    pro=True, packages=[["desktop", "==", "1.0.0"]]
                ),
                "xenial",
                (None, NoCloudTypeReason.NO_CLOUD_DETECTED),
                True,
                None,
                [None],
                False,
            ),
            (
                apt_news.AptNewsMessageSelectors(
                    pro=False, packages=[["not-desktop", "=="]]
                ),
                "xenial",
                (None, NoCloudTypeReason.NO_CLOUD_DETECTED),
                False,
                None,
                ["1.0.0"],
                False,
            ),
            (
                apt_news.AptNewsMessageSelectors(
                    pro=False, packages=[["not-desktop", "==", "1.0.0"]]
                ),
                "xenial",
                (None, NoCloudTypeReason.NO_CLOUD_DETECTED),
                False,
                None,
                ["1.0.1"],
                False,
            ),
            (
                apt_news.AptNewsMessageSelectors(
                    pro=False, packages=[["not-desktop", ">", "1.0.0"]]
                ),
                "xenial",
                (None, NoCloudTypeReason.NO_CLOUD_DETECTED),
                False,
                None,
                ["1.0.1"],
                True,
            ),
            (
                apt_news.AptNewsMessageSelectors(
                    pro=False, packages=[["not-desktop", "<", "1.0.0"]]
                ),
                "xenial",
                (None, NoCloudTypeReason.NO_CLOUD_DETECTED),
                False,
                None,
                ["0.0.1"],
                True,
            ),
            (
                apt_news.AptNewsMessageSelectors(
                    codenames=["bionic"],
                    pro=False,
                    clouds=["gce"],
                    architectures=["amd64"],
                    packages=[["not-desktop", ">", "1.0.0"]],
                ),
                "bionic",
                ("aws", None),
                False,
                "arm4",
                ["0.0.7"],
                False,
            ),
            (
                apt_news.AptNewsMessageSelectors(
                    codenames=["bionic"],
                    pro=False,
                    clouds=["gce"],
                    architectures=["amd64"],
                    packages=[["not-desktop", ">", "1.0.0"]],
                ),
                "bionic",
                ("gce", None),
                False,
                "amd64",
                ["1.0.1"],
                True,
            ),
            (
                apt_news.AptNewsMessageSelectors(
                    codenames=["bionic"],
                    pro=False,
                    clouds=["gce"],
                    architectures=["amd64"],
                    packages=[
                        ["does-not-match", "<", "4~"],
                        ["matches", ">", "1.0.0"],
                        ["not-installed", "<", "1"],
                    ],
                ),
                "bionic",
                ("gce", None),
                False,
                "amd64",
                ["4", "1.0.1", None],
                True,
            ),
        ],
    )
    @mock.patch(M_PATH + "get_cloud_type")
    @mock.patch(M_PATH + "system.get_release_info")
    @mock.patch(M_PATH + "system.get_dpkg_arch")
    @mock.patch(M_PATH + "get_pkg_version")
    def test_do_selectors_apply(
        self,
        m_get_pkg_version,
        m_get_dpkg_arch,
        m_get_platform_info,
        m_get_cloud_type,
        selectors,
        series,
        cloud_type,
        attached,
        architecture,
        package_version_side_effect,
        expected,
        fake_machine_token_file,
    ):
        fake_machine_token_file.attached = attached
        m_get_platform_info.return_value = mock.MagicMock(series=series)
        m_get_cloud_type.return_value = cloud_type
        m_get_dpkg_arch.return_value = architecture
<<<<<<< HEAD
        m_get_pkg_version.side_effect = package_version_side_effect
        assert expected == apt_news.do_selectors_apply(cfg, selectors)
=======
        m_get_pkg_version.return_value = package_version
        assert expected == apt_news.do_selectors_apply(None, selectors)
>>>>>>> 9e374dde

    @pytest.mark.parametrize(
        ["begin", "end", "expected"],
        [
            (
                NOW + timedelta(days=1),
                None,
                False,
            ),
            (
                NOW - timedelta(days=1),
                None,
                True,
            ),
            (
                NOW - timedelta(days=31),
                None,
                False,
            ),
            (
                NOW - timedelta(days=1),
                NOW + timedelta(days=1),
                True,
            ),
            (
                NOW - timedelta(days=2),
                NOW - timedelta(days=1),
                False,
            ),
        ],
    )
    def test_do_dates_apply(
        self,
        begin,
        end,
        expected,
    ):
        assert expected == apt_news.do_dates_apply(begin, end)

    @pytest.mark.parametrize(
        ["msg", "expected"],
        [
            (
                apt_news.AptNewsMessage(begin=NOW, lines=[]),
                False,
            ),
            (
                apt_news.AptNewsMessage(begin=NOW, lines=["one"]),
                True,
            ),
            (
                apt_news.AptNewsMessage(begin=NOW, lines=["one", "two"]),
                True,
            ),
            (
                apt_news.AptNewsMessage(
                    begin=NOW, lines=["one", "two", "three"]
                ),
                True,
            ),
            (
                apt_news.AptNewsMessage(
                    begin=NOW, lines=["one", "two", "three", "four"]
                ),
                False,
            ),
            (
                apt_news.AptNewsMessage(
                    begin=NOW, lines=["one", "two", "1" * 77]
                ),
                True,
            ),
            (
                apt_news.AptNewsMessage(
                    begin=NOW, lines=["one", "two", "1" * 78]
                ),
                False,
            ),
            (
                apt_news.AptNewsMessage(begin=NOW, lines=["\n"]),
                False,
            ),
            (
                apt_news.AptNewsMessage(
                    begin=NOW, lines=["\033[92mGREEN\033[0m"]
                ),
                False,
            ),
        ],
    )
    def test_is_message_valid(
        self,
        msg,
        expected,
    ):
        assert expected == apt_news.is_message_valid(msg)

    @pytest.mark.parametrize(
        [
            "msg_dicts",
            "is_valid_args",
            "is_valid",
            "dates_apply_args",
            "dates_apply",
            "selectors_apply_args",
            "selectors_apply",
            "expected",
        ],
        [
            (
                [],
                [],
                [],
                [],
                [],
                [],
                [],
                None,
            ),
            (
                [{"invalid": "invalid"}, {"invalid": "invalid"}],
                [],
                [],
                [],
                [],
                [],
                [],
                None,
            ),
            (
                [{"begin": NOW, "lines": ["one"]}],
                [mock.call(apt_news.AptNewsMessage(begin=NOW, lines=["one"]))],
                [False],
                [],
                [],
                [],
                [],
                None,
            ),
            (
                [
                    {"begin": NOW, "lines": ["one"]},
                    {"begin": NOW, "lines": ["two"]},
                ],
                [
                    mock.call(
                        apt_news.AptNewsMessage(begin=NOW, lines=["one"])
                    ),
                    mock.call(
                        apt_news.AptNewsMessage(begin=NOW, lines=["two"])
                    ),
                ],
                [False, True],
                [mock.call(NOW, None)],
                [False],
                [],
                [],
                None,
            ),
            (
                [
                    {"begin": NOW, "lines": ["one"]},
                    {"begin": NOW, "lines": ["two"]},
                    {"begin": NOW, "lines": ["three"]},
                ],
                [
                    mock.call(
                        apt_news.AptNewsMessage(begin=NOW, lines=["one"])
                    ),
                    mock.call(
                        apt_news.AptNewsMessage(begin=NOW, lines=["two"])
                    ),
                    mock.call(
                        apt_news.AptNewsMessage(begin=NOW, lines=["three"])
                    ),
                ],
                [False, True, True],
                [mock.call(NOW, None), mock.call(NOW, None)],
                [False, True],
                [mock.call(mock.ANY, None)],
                [False],
                None,
            ),
            (
                [
                    {"begin": NOW, "lines": ["one"]},
                    {"begin": NOW, "lines": ["two"]},
                    {
                        "begin": NOW,
                        "lines": ["three"],
                        "selectors": {"codenames": ["xenial"]},
                    },
                    {"begin": NOW, "lines": ["four"], "selectors": {}},
                ],
                [
                    mock.call(
                        apt_news.AptNewsMessage(begin=NOW, lines=["one"])
                    ),
                    mock.call(
                        apt_news.AptNewsMessage(begin=NOW, lines=["two"])
                    ),
                    mock.call(
                        apt_news.AptNewsMessage(
                            begin=NOW,
                            lines=["three"],
                            selectors=apt_news.AptNewsMessageSelectors(
                                codenames=["xenial"]
                            ),
                        )
                    ),
                    mock.call(
                        apt_news.AptNewsMessage(
                            begin=NOW,
                            lines=["four"],
                            selectors=apt_news.AptNewsMessageSelectors(),
                        )
                    ),
                ],
                [False, True, True, True],
                [
                    mock.call(NOW, None),
                    mock.call(NOW, None),
                    mock.call(NOW, None),
                ],
                [False, True, True],
                [
                    mock.call(
                        mock.ANY,
                        apt_news.AptNewsMessageSelectors(codenames=["xenial"]),
                    ),
                    mock.call(mock.ANY, apt_news.AptNewsMessageSelectors()),
                ],
                [False, True],
                apt_news.AptNewsMessage(
                    begin=NOW,
                    lines=["four"],
                    selectors=apt_news.AptNewsMessageSelectors(),
                ),
            ),
        ],
    )
    @mock.patch(M_PATH + "do_selectors_apply")
    @mock.patch(M_PATH + "do_dates_apply")
    @mock.patch(M_PATH + "is_message_valid")
    def test_select_messsage(
        self,
        m_is_message_valid,
        m_do_dates_apply,
        m_do_selectors_apply,
        msg_dicts,
        is_valid_args,
        is_valid,
        dates_apply_args,
        dates_apply,
        selectors_apply_args,
        selectors_apply,
        expected,
        FakeConfig,
    ):
        m_is_message_valid.side_effect = is_valid
        m_do_dates_apply.side_effect = dates_apply
        m_do_selectors_apply.side_effect = selectors_apply

        assert expected == apt_news.select_message(FakeConfig(), msg_dicts)

        assert is_valid_args == m_is_message_valid.call_args_list
        assert dates_apply_args == m_do_dates_apply.call_args_list
        assert selectors_apply_args == m_do_selectors_apply.call_args_list

    @pytest.mark.parametrize(
        [
            "apt_news_json",
            "select_message_args",
            "select_message",
            "expected_result",
        ],
        [
            (
                {},
                [mock.call(mock.ANY, [])],
                None,
                None,
            ),
            (
                {"messages": []},
                [mock.call(mock.ANY, [])],
                None,
                None,
            ),
            (
                {"messages": [{"begin": NOW, "lines": ["one", "two"]}]},
                [
                    mock.call(
                        mock.ANY, [{"begin": NOW, "lines": ["one", "two"]}]
                    )
                ],
                apt_news.AptNewsMessage(begin=NOW, lines=["one", "two"]),
                "one\ntwo",
            ),
        ],
    )
    @mock.patch(M_PATH + "select_message")
    @mock.patch(M_PATH + "fetch_aptnews_json")
    def test_fetch_and_process_apt_news(
        self,
        m_fetch_aptnews_json,
        m_select_message,
        apt_news_json,
        select_message_args,
        select_message,
        expected_result,
        FakeConfig,
    ):
        m_fetch_aptnews_json.return_value = apt_news_json
        m_select_message.return_value = select_message

        assert expected_result == apt_news.fetch_and_process_apt_news(
            FakeConfig()
        )

        assert select_message_args == m_select_message.call_args_list

    @pytest.mark.parametrize(
        [
            "expiry_status",
            "remaining_days",
            "expected",
        ],
        [
            (
                ContractExpiryStatus.ACTIVE,
                0,
                None,
            ),
            (
                ContractExpiryStatus.NONE,
                0,
                None,
            ),
            (
                ContractExpiryStatus.ACTIVE_EXPIRED_SOON,
                10,
                messages.CONTRACT_EXPIRES_SOON.pluralize(10).format(
                    remaining_days=10
                ),
            ),
            (
                ContractExpiryStatus.ACTIVE_EXPIRED_SOON,
                15,
                messages.CONTRACT_EXPIRES_SOON.pluralize(15).format(
                    remaining_days=15
                ),
            ),
            (
                ContractExpiryStatus.EXPIRED_GRACE_PERIOD,
                -4,
                messages.CONTRACT_EXPIRED_GRACE_PERIOD.pluralize(10).format(
                    remaining_days=10, expired_date="21 Dec 2012"
                ),
            ),
            (
                ContractExpiryStatus.EXPIRED,
                -15,
                messages.CONTRACT_EXPIRED,
            ),
        ],
    )
    @mock.patch(M_PATH + "_is_attached")
    def test_local_apt_news(
        self,
        m_is_attached,
        expiry_status,
        remaining_days,
        expected,
        fake_machine_token_file,
    ):
        m_is_attached.return_value = mock.MagicMock(
            is_attached=True,
            contract_status=expiry_status.value,
            contract_remaining_days=remaining_days,
        )
        fake_machine_token_file.token = {
            "machineTokenInfo": {
                "contractInfo": {
                    "effectiveTo": datetime(2012, 12, 21, tzinfo=timezone.utc)
                }
            }
        }

        assert expected == apt_news.local_apt_news(None)

    @pytest.mark.parametrize(
        ["msg", "expected"],
        [
            (
                "one",
                """\
#
# one
#
""",
            ),
            (
                "one\ntwo",
                """\
#
# one
# two
#
""",
            ),
            (
                "one\ntwo\nthree",
                """\
#
# one
# two
# three
#
""",
            ),
        ],
    )
    def test_format_news_for_apt_update(self, msg, expected):
        assert expected == apt_news.format_news_for_apt_update(msg)

    @pytest.mark.parametrize(
        [
            "local_news",
            "remote_news",
            "expected_formatted_write_calls",
            "expected_raw_write_calls",
            "expected_formatted_delete_calls",
            "expected_raw_delete_calls",
        ],
        [
            (
                [None],
                [None],
                [],
                [],
                [mock.call()],
                [mock.call()],
            ),
            (
                Exception(),
                [None],
                [],
                [],
                [mock.call()],
                [mock.call()],
            ),
            (
                [None],
                Exception(),
                [],
                [],
                [mock.call()],
                [mock.call()],
            ),
            (
                [mock.sentinel.local_news],
                [None],
                [mock.call(mock.sentinel.formatted_news)],
                [mock.call(mock.sentinel.local_news)],
                [],
                [],
            ),
            (
                [None],
                [mock.sentinel.remote_news],
                [mock.call(mock.sentinel.formatted_news)],
                [mock.call(mock.sentinel.remote_news)],
                [],
                [],
            ),
        ],
    )
    @mock.patch(M_PATH + "state_files.apt_news_raw_file.delete")
    @mock.patch(M_PATH + "state_files.apt_news_contents_file.delete")
    @mock.patch(M_PATH + "state_files.apt_news_raw_file.write")
    @mock.patch(M_PATH + "state_files.apt_news_contents_file.write")
    @mock.patch(M_PATH + "format_news_for_apt_update")
    @mock.patch(M_PATH + "fetch_and_process_apt_news")
    @mock.patch(M_PATH + "local_apt_news")
    def test_update_apt_news(
        self,
        m_local_apt_news,
        m_fetch_and_process_apt_news,
        m_format_news_for_apt_update,
        m_formatted_write,
        m_raw_write,
        m_formatted_delete,
        m_raw_delete,
        local_news,
        remote_news,
        expected_formatted_write_calls,
        expected_raw_write_calls,
        expected_formatted_delete_calls,
        expected_raw_delete_calls,
        FakeConfig,
    ):
        m_local_apt_news.side_effect = local_news
        m_fetch_and_process_apt_news.side_effect = remote_news
        m_format_news_for_apt_update.return_value = (
            mock.sentinel.formatted_news
        )

        apt_news.update_apt_news(FakeConfig())

        assert (
            expected_formatted_write_calls == m_formatted_write.call_args_list
        )
        assert expected_raw_write_calls == m_raw_write.call_args_list
        assert (
            expected_formatted_delete_calls
            == m_formatted_delete.call_args_list
        )
        assert expected_raw_delete_calls == m_raw_delete.call_args_list<|MERGE_RESOLUTION|>--- conflicted
+++ resolved
@@ -263,13 +263,8 @@
         m_get_platform_info.return_value = mock.MagicMock(series=series)
         m_get_cloud_type.return_value = cloud_type
         m_get_dpkg_arch.return_value = architecture
-<<<<<<< HEAD
         m_get_pkg_version.side_effect = package_version_side_effect
-        assert expected == apt_news.do_selectors_apply(cfg, selectors)
-=======
-        m_get_pkg_version.return_value = package_version
         assert expected == apt_news.do_selectors_apply(None, selectors)
->>>>>>> 9e374dde
 
     @pytest.mark.parametrize(
         ["begin", "end", "expected"],
