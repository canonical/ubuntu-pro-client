--- conflicted
+++ resolved
@@ -98,25 +98,14 @@
             return status.INAPPLICABLE, details
         entitlement_cfg = self.cfg.entitlements.get(self.name)
         if not entitlement_cfg:
-<<<<<<< HEAD
-            return status.INACTIVE, '%s service is not configured' % self.title
-=======
             return status.INACTIVE, '%s is not configured' % self.title
->>>>>>> 58bac84e
         directives = entitlement_cfg['entitlement'].get('directives', {})
         repo_url = directives.get('aptURL')
         if not repo_url:
             repo_url = self.repo_url
         protocol, repo_path = repo_url.split('://')
-<<<<<<< HEAD
-        apt_repo_file = repo_url.split('://')[1].replace('/', '_')
-        if glob.glob('/var/lib/apt/lists/%s*' % apt_repo_file):
-            return status.ACTIVE, '%s service is active' % self.title
-        return status.INACTIVE, '%s service is not configured' % self.title
-=======
         out, _err = util.subp(['apt-cache', 'policy'])
         match = re.search(r'(?P<pin>(-)?\d+) %s' % repo_url, out)
         if match and match.group('pin') != APT_DISABLED_PIN:
             return status.ACTIVE, '%s is active' % self.title
-        return status.INACTIVE, '%s is not configured' % self.title
->>>>>>> 58bac84e
+        return status.INACTIVE, '%s is not configured' % self.title