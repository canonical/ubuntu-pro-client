--- conflicted
+++ resolved
@@ -64,11 +64,7 @@
     if not valid_apt_credentials(repo_url, series, credentials):
         raise InvalidAPTCredentialsError(
             'Invalid APT credentials provided for %s' % repo_url)
-<<<<<<< HEAD
-    logging.info('Enabling authenticated endpoint: %s', repo_url)
-=======
     logging.info('Enabling authenticated repo: %s', repo_url)
->>>>>>> 58bac84e
     content = (
         'deb {url}/ubuntu {series} main\n'
         '# deb-src {url}/ubuntu {series} main\n'.format(
@@ -96,11 +92,7 @@
         logging.debug('Copying %s to %s', keyring_file, APT_KEYS_DIR)
         shutil.copy(keyring_file, APT_KEYS_DIR)
     elif fingerprint:
-<<<<<<< HEAD
-        logging.debug('Importing endpoint key %s', fingerprint)
-=======
         logging.debug('Importing APT key %s', fingerprint)
->>>>>>> 58bac84e
         util.subp(
             ['apt-key', 'adv', '--keyserver', 'keyserver.ubuntu.com',
              '--recv-keys', fingerprint], capture=True)
@@ -109,11 +101,7 @@
 def remove_auth_apt_repo(repo_filename, repo_url, keyring_file=None,
                          fingerprint=None):
     """Remove an authenticated apt repo and credentials to the system"""
-<<<<<<< HEAD
-    logging.info('Removing authenticated endpoint: %s', repo_url)
-=======
     logging.info('Removing authenticated apt repo: %s', repo_url)
->>>>>>> 58bac84e
     util.del_file(repo_filename)
     if keyring_file:
         util.del_file(keyring_file)
